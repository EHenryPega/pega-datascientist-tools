--- conflicted
+++ resolved
@@ -117,45 +117,6 @@
     ]
     standardDirections = ["Inbound", "Outbound"]
 
-<<<<<<< HEAD
-    NBAD_configurations = namedtuple(
-        "Configurations",
-        ["model_name", "channel", "direction", "standard", "multi_channel"],
-    )
-    standardNBADModelConfigurationList: List[NBAD_configurations] = [
-        ("Web_Click_Through_Rate", "Web", "Inbound", True, False),
-        ("WebTreatmentClickModel", "Web", "Inbound", True, False),
-        ("Mobile_Click_Through_Rate", "Mobile", "Inbound", True, False),
-        ("Email_Click_Through_Rate", "E-mail", "Outbound", True, False),
-        ("Push_Click_Through_Rate", "Push", "Outbound", True, False),
-        ("SMS_Click_Through_Rate", "SMS", "Outbound", True, False),
-        ("Retail_Click_Through_Rate", "Retail", "Inbound", True, False),
-        ("Retail_Click_Through_Rate_Outbound", "Retail", "Outbound", True, False),
-        ("CallCenter_Click_Through_Rate", "Call Center", "Inbound", True, False),
-        ("CallCenterAcceptRateOutbound", "Call Center", "Outbound", True, False),
-        (
-            "Assisted_Click_Through_Rate",
-            "Assisted",
-            "Inbound",
-            True,
-            False,
-        ),  # withdrawn record
-        (
-            "Assisted_Click_Through_Rate_Outbound",
-            "Assisted",
-            "Outbound",
-            True,
-            False,
-        ),  # withdrawn record
-        ("Default_Inbound_Model", "Default", "Inbound", True, False),
-        ("Default_Outbound_Model", "Default", "Outbound", True, False),
-        ("Default_Click_Through_Rate", "Other", "Inbound", True, False),
-        ("Other_Inbound_Click_Through_Rate", "Other", "Inbound", True, False),
-        ("OmniAdaptiveModel", "Multi-channel", "Multi-channel", True, True),
-    ]
-
-=======
->>>>>>> 69be63ca
     NBAD_model_configurations = [
         x.model_name.upper() for x in NBAD.standardNBADModelConfigurations
     ]
