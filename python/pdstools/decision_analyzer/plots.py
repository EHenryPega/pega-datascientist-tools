from typing import List, Optional, Union, Tuple
import plotly.express as px
import plotly.graph_objects as go
from plotly.subplots import make_subplots
from .utils import NBADScope_Mapping

import polars as pl

from .utils import apply_filter


class Plot:
    def __init__(self, decision_data):
        self._decision_data = decision_data

    def threshold_deciles(self, thresholding_on, thresholding_name, return_df=False):
        df = self._decision_data.getThresholdingData(thresholding_on)
        if return_df:
            return df

        fig = make_subplots(specs=[[{"secondary_y": True}]])
        fig.add_trace(go.Bar(x=df["Decile"], y=df["Count"], name="Impressions"))
        fig.add_trace(
            go.Scatter(
                x=df["Decile"],
                y=df["Threshold"],
                yaxis="y2",
                name=thresholding_name,
            ),
            secondary_y=True,
        )
        fig.update_layout(
            template="none",
            title="Thresholding Effects",
            xaxis_title="Deciles",
            yaxis_title="Volume",
        )
        fig.update_yaxes(title_text=thresholding_name, secondary_y=True)
        fig.update_yaxes(rangemode="tozero")
        fig.layout.yaxis2.tickformat = ",.2%"
        fig.layout.yaxis2.showgrid = False
        return fig

    # @st.cache_data(hash_funcs=polars_lazyframe_hashing)
    def distribution_as_treemap(
        self, df: pl.LazyFrame, stage: str, scope_options: List[str]
    ):
        NBADStages_Mapping = self._decision_data.NBADStages_Mapping
        fig = px.treemap(
            df.collect(),
            path=[px.Constant(f"All Actions {NBADStages_Mapping[stage]}")]
            + scope_options,
            values="Decisions",
            template="pega",
        ).update_traces(
            root_color="lightgrey"
        )  # TODO some day we may have colors associated with stages
        return fig

    # @st.cache_data(hash_funcs=polars_lazyframe_hashing)
    def sensitivity(
        self,
        win_rank: int = 1,
        hide_priority=True,
        limit_xaxis_range=True,
        return_df=False,
        reference_group=None,
    ):
        df = self._decision_data.get_sensitivity(win_rank, reference_group)
        if return_df:
            return df
        n = (
            df.filter(pl.col("Factor") == "Priority")
            .select("Influence")
            .collect()
            .item()
        )
        plotData = df.with_columns(
            pl.format("{}%", (100.0 * pl.col("Influence") / n).round(2)).alias(
                "Relative"
            )
        )

        if hide_priority:
            plotData = plotData.filter(pl.col("Factor") != "Priority")
        fig = px.bar(
            data_frame=plotData.collect(),
            y="Factor",
            x="Influence",
            text="Relative",
            color="Influence",
            color_continuous_scale="Reds",
            range_color=[0, n],
            orientation="h",
            template="pega",
        )

        layout_args = {"showlegend": False}
        if limit_xaxis_range:
            layout_args["xaxis_range"] = [0, n]

        fig.update_yaxes(
            autorange="reversed",
            title="Prioritization Factor",
        ).update_xaxes(
            title="Decisions",
            # tickformat="",
        ).update(layout_coloraxis_showscale=False).update_layout(**layout_args)

        return fig

    # @st.cache_data(hash_funcs=polars_lazyframe_hashing)
    def global_winloss_distribution(self, level, win_rank, return_df=False):
        # level, cat = getScope(level)
        df = self._decision_data.get_win_loss_distribution_data(level, win_rank)
        if return_df:
            return df
        fig = px.bar(
            df.collect(),
            x="Percentage",
            y="Status",
            orientation="h",
            color=level,
            category_orders={"Status": ["Wins", "Losses"]},
        )

        fig.update_layout(
            title=f"Wins and Losses of {NBADScope_Mapping[level]}s in Arbitration",
            font_size=12,
            polar_angularaxis_rotation=90,
            xaxis_title="",
            yaxis_title="",
        )
        fig.update_xaxes(tickformat=".2%").update_layout(
            legend_title_text=f"{NBADScope_Mapping[level]}"
        )

        return fig

    def propensity_vs_optionality(self, stage="Arbitration", return_df=False):
<<<<<<< HEAD
        plotData = (
            self._decision_data.get_optionality_data.filter(
                pl.col(self._decision_data.level) == stage
            )
            .collect()
            .to_pandas(use_pyarrow_extension_array=True)
        )
=======
        plotData = self._decision_data.get_optionality_data.filter(
            pl.col("pxEngagementStage") == stage
        ).collect()
>>>>>>> 437d7777
        if return_df:
            return pl.from_pandas(plotData)

        fig = make_subplots(specs=[[{"secondary_y": True}]])
        fig.add_trace(
            go.Bar(
                x=plotData["nOffers"], y=plotData["Interactions"], name="Optionality"
            )
        )
        fig.add_trace(
            go.Scatter(
                x=plotData["nOffers"],
                y=plotData["AverageBestPropensity"],
                yaxis="y2",
                name="Propensity",
                mode="markers+lines",
            ),
            secondary_y=True,
        )
        fig.update_layout(
            template="pega",
            xaxis_title="Number of Actions per Customer",
            yaxis_title="Decisions",
        )
        fig.update_yaxes(title_text="Propensity", secondary_y=True)
        fig.layout.yaxis2.tickformat = ",.2%"
        fig.layout.yaxis2.showgrid = False
        return fig

    def action_variation(self, stage="Final", return_df=False):
        df = self._decision_data.getActionVariationData(stage)
        if return_df:
            return df
        return (
            px.line(
                df.collect(),
                y="DecisionsFraction",
                x="ActionsFraction",
                template="pega",
            )
            .update_yaxes(
                scaleanchor="x",
                scaleratio=1,
                constrain="domain",
                title="% of Final Decisions",
                tickformat=",.0%",
                range=[0, 1],
            )
            .update_xaxes(
                constrain="domain",
                title="% of Actions",
                tickformat=",.0%",
                range=[0, 1],
            )
            .update_layout(width=500, height=500)
        )

    def trend_chart(
        self, stage: str, scope: str, return_df=False
    ) -> Tuple[go.Figure, Optional[str]]:
        df = self._decision_data.getDistributionData(
            stage,
            scope,
            trend=True,
        ).collect()

        if return_df:
            return df.lazy()

        if df.select(pl.col("day").n_unique()).get_column("day")[0] > 1:
            fig = px.area(
                data_frame=df,
                x="day",
                y="Decisions",
                color=scope,
                template="pega",
            )
            warning_message = None
        else:
            warning_message = (
                "Insufficient data: Trend analysis requires data from multiple days. "
                "Currently, the dataset contains information for only one day. Hence, a trend can't be detected. "
                "A scatter plot will be displayed instead for the available data."
            )
            fig = px.scatter(
                data_frame=df,
                x="day",
                y="Decisions",
                color=scope,
                template="pega",
            )

        fig.update_layout(
            xaxis_title="", legend_title_text=f"{NBADScope_Mapping[scope]}"
        )

        return fig, warning_message

    # @st.cache_data(hash_funcs=polars_lazyframe_hashing)
    def decision_funnel(
        self,
        scope: str,
        NBADStages_Mapping: dict,
        additional_filters: Optional[Union[pl.Expr, List[pl.Expr]]] = None,
        return_df=False,
        # models=[],  # trick to make streamlit caching work even if dataframe has filters applied
    ):
        df = self._decision_data.getFunnelData(scope, additional_filters)
        if return_df:
            return df
        fig = (
            px.funnel(
                df.with_columns(
                    # TODO perhaps the re-mapping of stage names can be done in plotly as well
                    # instead of changing the data like we do here
                    pl.col(self._decision_data.level)
                    .cast(pl.Utf8)
                    .replace(NBADStages_Mapping)
                    # Replacing with "remaining" view labels
                    .cast(pl.Enum(list(NBADStages_Mapping.values())))
                )
<<<<<<< HEAD
                .sort([self._decision_data.level, "count", scope])
                .collect()
                .to_pandas(use_pyarrow_extension_array=True),
=======
                .sort(["pxEngagementStage", "count", scope])
                .collect(),
>>>>>>> 437d7777
                y="count",
                x=self._decision_data.level,
                color=scope,
                # title=f"Distribution of {scope}s over the stages",
                hover_data=["count"],
                labels={self._decision_data.level: "Stage"},
                template="pega",
            )
            .update_xaxes(
                categoryorder="array",
                categoryarray=list(NBADStages_Mapping.values()),
            )
            .update_layout(
                showlegend=True,
                xaxis_title="",
                legend_title_text=f"{NBADScope_Mapping[scope]}",
            )
        )
        return fig

    def filtering_components(
        self,
        stages: List[str],
        top_n,
        AvailableNBADStages,
        additional_filters: Optional[Union[pl.Expr, List[pl.Expr]]] = None,
        return_df=False,
    ):
        df = self._decision_data.getFilterComponentData(top_n, additional_filters)
        if return_df:
            return df
        top_n_actions_dict = {}
        for stage in [x for x in stages if x != "Final"]:
            top_n_actions_dict[stage] = (
                df.filter(pl.col(self._decision_data.level) == stage)
                .get_column("pxComponentName")
                .to_list()
            )

        fig = px.bar(
            df.with_columns(
                pl.col("Filtered Decisions").cast(pl.Float32)
            ),  # TODO expect the data to be float...
            x="Filtered Decisions",
            y="pxComponentName",
            color="Filtered Decisions",
            color_continuous_scale="reds",
            orientation="h",
            facet_col=self._decision_data.level,
            facet_col_wrap=2,
            template="pega",
            category_orders={self._decision_data.level: AvailableNBADStages},
        )

        # TODO generalize this
        # Ouch! TODO use the generic stuff from utils
        # order = ["Suitability", "Arbitration", "Eligibility", "Applicability"]
        # index = 0
        # for row in range(1, 3):
        #     for col in range(1, 3):
        #         fig.update_traces(
        #             textposition="auto",
        #             text=top_n_actions_dict[order[index]],
        #             row=row,
        #             col=col,
        #             showlegend=False,  # TODO: still showing...
        #         )
        #         index += 1

        # fig.update_yaxes(showticklabels=False, matches=None, title="").update_xaxes(
        #     title=""
        # )

        # Use annotations for global x and y titles (not per facet)
        fig.add_annotation(
            showarrow=False,
            xanchor="center",
            xref="paper",
            x=0.5,
            yref="paper",
            y=-0.15,
            text="Number of Filtered Decisions",
        )
        fig.add_annotation(
            showarrow=False,
            xanchor="center",
            xref="paper",
            x=-0.04,
            yanchor="middle",
            yref="paper",
            y=0.5,
            textangle=270,
            text="Component Name",
        )
        fig.update_layout(
            title=f"Top {top_n} filter components",
            font_size=12,
            polar_angularaxis_rotation=90,
            showlegend=False,  # TODO still showing...
        )
        fig.for_each_annotation(
            lambda a: a.update(text=a.text.split("=")[-1])
        )  # split plotly facet label, show only right side

        return fig

    # @st.cache_data(hash_funcs=polars_lazyframe_hashing)
    def distribution(
        self,
        df: pl.LazyFrame,
        scope: str,
        breakdown: str,
        metric: str = "Decisions",
        horizontal=False,
    ):
        # TODO have a nice hover showing both the individual colored totals as the total bar
        fig = px.histogram(
            df.collect(),
            x=metric if horizontal else scope,
            y=scope if horizontal else metric,
            color=breakdown,
            orientation="h" if horizontal else "v",
            template="pega",
        ).update_layout(legend_title_text=f"{NBADScope_Mapping[scope]}")

        if horizontal:
            fig = (
                fig.update_xaxes(automargin=True, title=metric)
                .update_yaxes(title="")
                .update_layout(
                    yaxis={"categoryorder": "total ascending"}, xaxis_title_text="Count"
                )
            )
        else:
            fig = (
                fig.update_yaxes(title=metric)
                .update_xaxes(tickangle=45, automargin=True, title="")
                .update_layout(xaxis={"categoryorder": "total descending"})
            )

        return fig

    # @st.cache_data(hash_funcs=polars_lazyframe_hashing)
    def prio_factor_boxplots(
        self,
        reference: Optional[Union[pl.Expr, List[pl.Expr]]] = None,
        sample_size=10000,
        return_df=False,
    ) -> Tuple[go.Figure, Optional[str]]:
        df = self._decision_data.arbitration_stage
        if return_df:
            return df
        prio_factors = [
            "FinalPropensity",
            "Value",
            "ContextWeight",
            "Weight",
        ]  # TODO lets not repeat all over the place, also allow for alias (w/o py etc)
        row_count = df.select("FinalPropensity").collect().height
        sample_size = sample_size if row_count > sample_size else row_count
        segmented_df = (
            (
                df.with_columns(
                    segment=pl.when(reference)  # pl.col("pyName").is_in(models)
                    .then(pl.lit("Selected Actions"))
                    .otherwise(pl.lit("Others"))
                ).select(prio_factors + ["segment"])
            )
            .collect()
            .sample(n=sample_size)
        )

        if segmented_df.select(pl.col("segment").n_unique()).row(0)[0] == 1:
            warning_message = "Action in selected group never survives to Arbitration"
            return None, warning_message

        colors = {
            "Selected Actions": "rgba(76, 120, 168, 0.5)",
            "Others": "rgba(165, 170, 175, 0.5)",
        }

        fig = make_subplots(rows=len(prio_factors), cols=1, subplot_titles=prio_factors)

        for i, metric in enumerate(prio_factors, start=1):
            for _, segment in enumerate(["Selected Actions", "Others"]):
                fig.add_trace(
                    go.Box(
                        x=segmented_df.filter(segment=segment)
                        .get_column(metric)
                        .to_list(),
                        y=[segment] * sample_size,
                        name=segment,
                        orientation="h",
                        showlegend=i == 1,  # Adjust legend
                        marker_color=colors[segment],
                    ),
                    row=i,
                    col=1,
                )
                fig.update_yaxes(
                    autorange="reversed", row=i, col=1
                )  # for correct legend ordering

        fig.update_layout(height=800, width=600, showlegend=False)
        fig.update_yaxes(automargin=True)

        return fig, None

    def rank_boxplot(
        self,
        reference: Optional[Union[pl.Expr, List[pl.Expr]]] = None,
        return_df=False,
    ):
        df = self._decision_data.sample
        if return_df:
            return df
        ranks = (
            # TODO: generalize ["Arbitration", "Final"], consider using generic aggregation func
            apply_filter(df, reference)
            .filter(pl.col(self._decision_data.level).is_in(["Arbitration", "Final"]))
            .select("pxRank")
            .collect()
        )
        fig = px.box(ranks, x="pxRank", orientation="h", template="pega")
        return fig.update_layout(height=300, xaxis_title="Rank")

    def optionality_per_stage(self, return_df=False):
        df = self._decision_data.get_optionality_data
        if return_df:
            return df
        fig = px.box(
            df.with_columns(
                # TODO perhaps the re-mapping of stage names can be done in plotly as well
                # instead of changing the data like we do here
                pl.col(self._decision_data.level)
                .cast(pl.Utf8)
                .replace(
                    self._decision_data.NBADStages_Mapping
                )  # Replacing with "remaining" view labels
                .cast(pl.Enum(list(self._decision_data.NBADStages_Mapping.values())))
<<<<<<< HEAD
            )
            .collect()
            .to_pandas(use_pyarrow_extension_array=True),
            x=self._decision_data.level,
=======
            ).collect(),
            x="pxEngagementStage",
>>>>>>> 437d7777
            y="nOffers",
            color=self._decision_data.level,
            template="pega",
        )
        fig.update_layout(
            template="pega",
            title="Number of Actions per Customer",
            xaxis_title="Stage",
            yaxis_title="Number of Actions",
            legend_title_text="Stage",
        )
        fig.update_xaxes(
            categoryorder="array",
            categoryarray=list(self._decision_data.NBADStages_Mapping.values()),
            title="",
        )

        return fig

    def optionality_trend(self, df: pl.LazyFrame, NBADStages_Mapping, return_df=False):
        # Collect the data to inspect the unique days
        collected_df = df.collect()
        if return_df:
            return collected_df.lazy()
        unique_days = collected_df.select(pl.col("day").unique()).height
        warning = None
        if unique_days == 1:
            warning = "Insufficient data: Trend analysis requires data from multiple days. Currently, the dataset contains information for only one day. Hence, a trend can't be detected. "

            # Create a scatter plot instead of a line plot
            fig = px.scatter(
                collected_df.with_columns(
                    pl.col(self._decision_data.level)
                    .cast(pl.Utf8)
                    .replace(
                        NBADStages_Mapping
                    )  # Replacing with "remaining" view labels
                    .cast(pl.Enum(list(NBADStages_Mapping.values())))
                ),
                x="day",
                y="nOffers",
                color=self._decision_data.level,
                template="pega",
            )
        else:
            # Create the line plot as usual
            fig = px.line(
                collected_df.with_columns(
                    pl.col(self._decision_data.level)
                    .replace(
                        NBADStages_Mapping
                    )  # Replacing with "remaining" view labels
                    .cast(pl.Enum(list(NBADStages_Mapping.values())))
                ),
                x="day",
                y="nOffers",
                color=self._decision_data.level,
                template="pega",
            )

        fig.update_layout(legend_title_text="Stage")
        fig.update_xaxes(title="")
        fig.update_yaxes(title="Number of Unique Offers")

        return fig, warning


def offer_quality_piecharts(
    df: pl.LazyFrame,
    propensityTH,
    NBADStages_FilterView,
    NBADStages_Mapping,
    return_df=False,
    level="StageGroup",
):
    value_finder_names = [
        "atleast_one_relevant_action",
        "only_irrelevant_actions",
        "has_no_offers",
    ]
    all_frames = (
        df.group_by(level)
        .agg(pl.sum(value_finder_names))
        .collect()
        .partition_by(level, as_dict=True)
    )
    # TODO Temporary solution to fit the pie charts into the screen, pick only first 5 stages
    df = {}
    NBADStages_FilterView = NBADStages_FilterView[:5]
    for stage in NBADStages_FilterView[:5]:
        df[(stage,)] = all_frames[(stage,)]
    if return_df:
        return df

    fig = make_subplots(
        rows=1,
        cols=len(NBADStages_FilterView),
        specs=[[{"type": "domain"}] * len(NBADStages_FilterView)],
        subplot_titles=[NBADStages_Mapping[v] for v in NBADStages_FilterView],
        horizontal_spacing=0.1,
    )

    for i, stage in enumerate(NBADStages_FilterView):
        plotdf = df[(stage,)].drop(level)
        fig.add_trace(
            go.Pie(
                values=list(plotdf.to_numpy())[0],
                labels=list(
                    plotdf.rename(
                        {
                            "atleast_one_relevant_action": "At least one relevant action",
                            "only_irrelevant_actions": "Only irrelevant actions",
                            "has_no_offers": "Without actions",
                        }
                    ).columns
                ),
                name=stage,
                # visible=False,
                sort=False,
            ),
            1,
            i + 1,
        )

    rounding = 3
    fig.update_layout(
        title_text=f"Distribution of customers per stage at propensity threshold {round(float(propensityTH), rounding):.1%}",
    )
    fig.update_traces(marker=dict(colors=["#219e3f", "#fca52e", "#cd001f"]))
    return fig


def getTrendChart(
    df: pl.LazyFrame, stage: str = "Output", return_df=False, level="StageGroup"
):
    value_finder_names = [
        "atleast_one_relevant_action",
        "only_irrelevant_actions",
        "has_no_offers",
    ]
    df = (
        df.filter(pl.col(level) == stage)
        .group_by("day")
        .agg(pl.sum(value_finder_names))
        .collect()
    ).sort("day")
    if return_df:
        return df.lazy()
    trend_melted = (
        df.melt(
            id_vars=["day"],
            value_vars=[
                "has_no_offers",
                "atleast_one_relevant_action",
                "only_irrelevant_actions",
            ],
            variable_name="status",
        )
        .sort("day")
        .rename({"value": "interactions"})
    )
    fig = px.line(
        trend_melted,
        x="day",
        y="interactions",
        color="status",
        title=f"Interactions in Trouble at {stage} stage",
    )

    return fig


def value_distribution(value_data: pl.LazyFrame, scope: str):
    fig = px.histogram(
        value_data.collect(),
        x="Value_max",
        nbins=20,
        title="Value Distribution",
        color=scope,
        template="pega",
    ).update_layout(
        legend_title_text=f"{NBADScope_Mapping[scope]}",
        xaxis_title="Value",
        yaxis_title="Number of Actions",
    )
    return fig<|MERGE_RESOLUTION|>--- conflicted
+++ resolved
@@ -138,19 +138,11 @@
         return fig
 
     def propensity_vs_optionality(self, stage="Arbitration", return_df=False):
-<<<<<<< HEAD
-        plotData = (
-            self._decision_data.get_optionality_data.filter(
+
+        plotData = self._decision_data.get_optionality_data.filter(
                 pl.col(self._decision_data.level) == stage
             )
             .collect()
-            .to_pandas(use_pyarrow_extension_array=True)
-        )
-=======
-        plotData = self._decision_data.get_optionality_data.filter(
-            pl.col("pxEngagementStage") == stage
-        ).collect()
->>>>>>> 437d7777
         if return_df:
             return pl.from_pandas(plotData)
 
@@ -272,14 +264,8 @@
                     # Replacing with "remaining" view labels
                     .cast(pl.Enum(list(NBADStages_Mapping.values())))
                 )
-<<<<<<< HEAD
                 .sort([self._decision_data.level, "count", scope])
-                .collect()
-                .to_pandas(use_pyarrow_extension_array=True),
-=======
-                .sort(["pxEngagementStage", "count", scope])
                 .collect(),
->>>>>>> 437d7777
                 y="count",
                 x=self._decision_data.level,
                 color=scope,
@@ -520,15 +506,8 @@
                     self._decision_data.NBADStages_Mapping
                 )  # Replacing with "remaining" view labels
                 .cast(pl.Enum(list(self._decision_data.NBADStages_Mapping.values())))
-<<<<<<< HEAD
-            )
-            .collect()
-            .to_pandas(use_pyarrow_extension_array=True),
+            .collect(),
             x=self._decision_data.level,
-=======
-            ).collect(),
-            x="pxEngagementStage",
->>>>>>> 437d7777
             y="nOffers",
             color=self._decision_data.level,
             template="pega",
